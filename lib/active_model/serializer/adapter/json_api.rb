--- conflicted
+++ resolved
@@ -10,23 +10,13 @@
         end
 
         def serializable_hash(options = {})
-<<<<<<< HEAD
-          @root = (options[:root] || serializer.json_key).to_s.pluralize.to_sym
-          @hash = {}
+          @root = (@options[:root] || serializer.json_key.to_s.pluralize).to_sym
           @fieldset = options[:fieldset]
-
-          if serializer.respond_to?(:each)
-            opt = @fieldset ? {fieldset: @fieldset} : {}
-        
-            @hash[@root] = serializer.map{|s| self.class.new(s).serializable_hash(opt)[@root] }
-=======
-          @root = (@options[:root] || serializer.json_key.to_s.pluralize).to_sym
 
           if serializer.respond_to?(:each)
             @hash[@root] = serializer.map do |s|
               self.class.new(s, @options.merge(top: @top)).serializable_hash[@root]
             end
->>>>>>> 95d12204
           else
             @hash[@root] = attributes_for_serializer(serializer, @options)
 
